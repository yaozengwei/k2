if("x${CMAKE_SOURCE_DIR}" STREQUAL "x${CMAKE_BINARY_DIR}")
  message(FATAL_ERROR "\
In-source build is not a good practice.
Please use:
  mkdir build
  cd build
  cmake ..
to build this project"
  )
endif()

cmake_minimum_required(VERSION 3.8 FATAL_ERROR)

project(k2 CUDA CXX)

# ----------------- Supported build types for K2 project -----------------
set(ALLOWABLE_BUILD_TYPES Debug Release RelWithDebInfo MinSizeRel)
set(DEFAULT_BUILD_TYPE "Debug")
set_property(CACHE CMAKE_BUILD_TYPE PROPERTY STRINGS "${ALLOWABLE_BUILD_TYPES}")
if(NOT CMAKE_BUILD_TYPE AND NOT CMAKE_CONFIGURATION_TYPES)
  # CMAKE_CONFIGURATION_TYPES: with config type values from other generators (IDE).
  message(STATUS "No CMAKE_BUILD_TYPE given, default to Debug")
  set(CMAKE_BUILD_TYPE "${DEFAULT_BUILD_TYPE}")
elseif(NOT CMAKE_BUILD_TYPE IN_LIST ALLOWABLE_BUILD_TYPES)
  message(FATAL_ERROR "Invalid build type: ${CMAKE_BUILD_TYPE}, \
    choose one from ${ALLOWABLE_BUILD_TYPES}")
endif()

# Add -O0 to remove optimizations for debugging.
set(CMAKE_CXX_FLAGS_DEBUG "${CMAKE_CXX_FLAGS_DEBUG} -O0")
set(CMAKE_C_FLAGS_DEBUG "${CMAKE_C_FLAGS_DEBUG} -O0")

set(CMAKE_EXPORT_COMPILE_COMMANDS ON)

option(BUILD_SHARED_LIBS "Whether to build shared or static lib" ON)

set(CMAKE_ARCHIVE_OUTPUT_DIRECTORY "${CMAKE_BINARY_DIR}/lib")
set(CMAKE_LIBRARY_OUTPUT_DIRECTORY "${CMAKE_BINARY_DIR}/lib")
set(CMAKE_RUNTIME_OUTPUT_DIRECTORY "${CMAKE_BINARY_DIR}/bin")

if(WIN32 AND BUILD_SHARED_LIBS)
  message(STATUS "Set BUILD_SHARED_LIBS to OFF for Windows")
  set(BUILD_SHARED_LIBS OFF CACHE BOOL "" FORCE)
endif()

if(${CMAKE_VERSION} VERSION_GREATER_EQUAL "3.18.0")
<<<<<<< HEAD
=======
  set(CUDAToolkit_LIBRARY_DIR "" CACHE STRING "The cudatoolkit library directory.")
  set(CUDAToolkit_INCLUDE_DIRS "" CACHE STRING "The cudatoolkit include directory.")

>>>>>>> f64a07b2
  find_package(CUDAToolkit REQUIRED)
  if(CUDAToolkit_FOUND)
    message(STATUS "found CUDAToolkit " ${CUDAToolkit_LIBRARY_DIR})
    message(STATUS "CUDAToolkit_INCLUDE_DIRS " ${CUDAToolkit_INCLUDE_DIRS})
    message(STATUS "CUDAToolkit_LIBRARY_DIR " ${CUDAToolkit_LIBRARY_DIR})

    enable_language(CUDA)

    # With many architectures set here, the nvcc build time would be much longer.
    # Thus, "61" is put here for speed and compatibility.
    # @ToDo Need to cover more architectures, before release these code.
    set(CMAKE_CUDA_ARCHITECTURES 61)
    set(CMAKE_CUDA_FLAGS "${CMAKE_CUDA_FLAGS} --expt-extended-lambda")
  endif()
else()
  # the following settings are modified from cub/CMakeLists.txt
  set(CMAKE_CXX_STANDARD 11 CACHE STRING "The C++ version to be used.")
  set(CMAKE_CXX_EXTENSIONS OFF)

  message(STATUS "C++ Standard version: ${CMAKE_CXX_STANDARD}")

  # Force CUDA C++ standard to be the same as the C++ standard used.
  #
  # Now, CMake is unaligned with reality on standard versions: https://gitlab.kitware.com/cmake/cmake/issues/18597
  # which means that using standard CMake methods, it's impossible to actually sync the CXX and CUDA versions for pre-11
  # versions of C++; CUDA accepts 98 but translates that to 03, while CXX doesn't accept 03 (and doesn't translate that to 03).
  # In case this gives You, dear user, any trouble, please escalate the above CMake bug, so we can support reality properly.
  if(DEFINED CMAKE_CUDA_STANDARD)
    message(WARNING "You've set CMAKE_CUDA_STANDARD; please note that this variable is ignored, and CMAKE_CXX_STANDARD"
      " is used as the C++ standard version for both C++ and CUDA.")
  endif()
  unset(CMAKE_CUDA_STANDARD CACHE)
  set(CMAKE_CUDA_STANDARD ${CMAKE_CXX_STANDARD})

  set(K2_COMPUTE_ARCHS 30 32 35 50 52 53 60 61 62 70 72)
  foreach(COMPUTE_ARCH IN LISTS K2_COMPUTE_ARCHS)
    set(CMAKE_CUDA_FLAGS "${CMAKE_CUDA_FLAGS} --expt-extended-lambda -gencode arch=compute_${COMPUTE_ARCH},code=sm_${COMPUTE_ARCH}")
  endforeach()
endif()

enable_testing()

list(APPEND CMAKE_MODULE_PATH ${CMAKE_SOURCE_DIR}/cmake)
include(cpplint)
include(glog)
include(googletest)
include(pybind11)
include(cub)

add_subdirectory(k2)<|MERGE_RESOLUTION|>--- conflicted
+++ resolved
@@ -44,12 +44,9 @@
 endif()
 
 if(${CMAKE_VERSION} VERSION_GREATER_EQUAL "3.18.0")
-<<<<<<< HEAD
-=======
   set(CUDAToolkit_LIBRARY_DIR "" CACHE STRING "The cudatoolkit library directory.")
   set(CUDAToolkit_INCLUDE_DIRS "" CACHE STRING "The cudatoolkit include directory.")
 
->>>>>>> f64a07b2
   find_package(CUDAToolkit REQUIRED)
   if(CUDAToolkit_FOUND)
     message(STATUS "found CUDAToolkit " ${CUDAToolkit_LIBRARY_DIR})
