// k2/csrc/cuda/ragged.h

// Copyright (c)  2020  Xiaomi Corporation (authors: Daniel Povey)

// See ../../LICENSE for clarification regarding multiple authors

#ifndef K2_CSRC_CUDA_RAGGED_H_
#define K2_CSRC_CUDA_RAGGED_H_

#include "k2/csrc/cuda/ragged_shape.h"
#include "k2/csrc/cuda/algorithms.h"

namespace k2 {




class RaggedShape {
  int32_t Dim0() {
    CHECK_GT(0, axes_.size());
    return axes_[0].row_splits.Dim() - 1;
  }
  // total size on this axis (require 0 <= axis < NumAxes(), and for axis=0
  // is the same as Dim0()).
  int32_t TotSize(int32_t axis);

  Array1<int32_t> &RowSplits(int32_t axis) {
    CHECK_LT(static_cast<uint32_t>(axis - 1), axes_.size());
    return axes_[axis - 1].row_splits;
  }
  Array1<int32_t> &RowIds(int32_t axis) {
    CHECK_LT(static_cast<uint32_t>(axis - 1), axes_.size());
    // TODO: make sure this row_ids exists, create it if needed.
    return axes_[axis - 1].row_ids;
  }

  /* Remove an axis by appending elements... require 0 <= axis < NumAxes() - 1
     and require NumAxes() > 2.  Effectively the axis is combined with the
     following axis, and the TotSize(axis) of `axis` in the returned shape will
     be the same as TotSize(axis + 1) in the current shape.  */
  RaggedShape RemoveAxis(int32_t axis);

  int32_t NumAxes() { return axes_.size() + 1; }

  // TODO.  Gives max size of any list on the provided axis, with 0 < axis <
  // NumAxes().  Equals max difference between successive row_splits on that
  // axis.
  int32_t MaxSize(int32_t axis);

  ContextPtr &Context() { return axes_[0].row_splits.Context(); }

  RaggedShape(const RaggedShape &other) = default;

 private:
  struct RaggedShapeDim {
    Array1<int32_t> row_splits;
    Array1<int32_t> row_ids;
    int32_t cached_tot_size;
  };

  // TODO: could probably do away with the std::vector and have a max size and a
  // fixed length array (more efficient)

  // indexed by axis-index minus one... axis 0 is special, its dim
  // equas axes_[0].row_splits.Dim()-1.
  std::vector<RaggedShapeDim> axes_;

};



<<<<<<< HEAD
/*
  Stack a list of RaggedShape to create a RaggedShape with one more axis.  Similar to
  TF/PyTorch's Stack.  The result will have Dim0 == src_size.   All the source
  RaggedShapes must have the same NumAxes().


     @param [in] axis   The new axis whose dimension will equal src_size.  CAUTION:
              only axis == 0 and axis == 1 are supported right now, and for the
              axis==1 case we have a requirement that all the src->Dim0() return
              the same value.

     @param [in] src_size  The number of `RaggedShape`s in `src`
     @param [in] src    The shapes to be stacked

     @return  The appended result.

        Viewing the source and result as the shapes of n-dimensional arrays, if axis==0
        we will have:
          result[i,j,k,l] = (*src[i])[j,k,l]
        and if axis==1 we will have:
          result[i,j,k,l] = (*src[j])[i,k,l]
       (although of course no such operator actually exists at the C++ level, and
       these are just the shapes of arrays..).
     See also the version of Stack for class Ragged.
 */
RaggedShape Stack(int32_t axis, int32_t src_size, const RaggedShape *src);




=======
>>>>>>> 8f090e60
template <typename T> struct Ragged {
  RaggedShape shape; // TODO: consider making the shape a pointer??
  Array1<T> values;

  Ragged(RaggedShape &shape,
          Array1<T> &values): shape(shape), values(values) {
    // TODO: check values.Dim() matches shape.
  }

  Ragged(RaggedShape &shape):
      shape(shape),
      values(shape.Context(), shape.TotSize(shape.NumAxes()-1)) {
  }
<<<<<<< HEAD

  Context* Context() { return values.Context(); }
};


/*
  Return ragged shape with only a subset of the bottom-level elements
  kept.  Require renumbering.NumOldElems() == src.TotSize(src.NumAxes()-1).
  Note: all dimensions and tot-sizes preceding that will remain the
  same, which might give rise to empty lists.
 */
RaggedShape SubsampleRaggedShape(const RaggedShape &src,
                                 Renumbering &renumbering);



=======

  Context* Context() { return values.Context(); }
};
>>>>>>> 8f090e60

/*
  Create a RaggedShape from an array of row-ids.  (which maps each element to
  its corresponding row).  The row-ids must be a nonempty vector, nonnegative
  and no-decreasing.

<<<<<<< HEAD
    @param [in]  num_rows   The number of rows (Size0()) of the object to be created.
                 If a value <= 0 is supplied, it will use row_ids[-1]+1
                 if row_ids.size > 0, else 0.
    @param [in]  row_ids   The row-ids for axis 1; must be nonnegative
                 and non-decreasing.
 */
RaggedShape Ragged2ShapeFromRowIds(int num_rows,
                                   const Array<int32_t> &row_ids);



/*
  Construct a ragged shape with one more axis than the supplied shape, given row-ids
  for the last axis.

     @param [in] shape   The shape that will dictate the top-level axes of
                       the returned shape.
     @param [in] row_ids   A nondecreasing vector of integers 0 <= i < shape.TotSize(Shape.NumAxes()-1),
                        with row_ids.size() == elems.size().
 */
RaggedShape RaggedShapeFromRowIds(const RaggedShape &shape,
                                  const Array<int> &row_ids);

/*
  Construct a RaggedShape with 3 axes.  For N=1 and 2 respectively:
  either row_splitsN or row_idsN or both must be non-NULL.
  If cached_tot_sizeN is not -1, it must equal the total size on
  that axis which will equal the last element of row_splitsN (if
  provided) and must equal the row_idsN.Dim(), if provided.
*/
RaggedShape RaggedShape3(Array<int32_t> *row_splits1,
                         Array<int32_t> *row_ids1,
                         int32_t cached_tot_size1,
                         Array<int32_t> *row_splits2,
                         Array<int32_t> *row_ids2,
                         int32_t cached_tot_size2);


/*
  Stack a list of Ragged arrays to create a Ragged array with one more axis.
  Similar to TF/PyTorch's Stack.  The result will have Dim0 == src_size.  All
  the source Ragged arrays' shapes must have the same NumAxes().
=======
/*
  Return ragged shape with only a subset of the bottom-level elements
  kept.  Require renumbering.NumOldElems() == src.TotSize(src.NumAxes()-1).
  Note: all dimensions and tot-sizes preceding that will remain the
  same, which might give rise to empty lists.
 */
RaggedShape SubsampleRaggedShape(const RaggedShape &src,
                                 Renumbering &renumbering);
>>>>>>> 8f090e60


     @param [in] axis   The new axis whose dimension will equal src_size.  CAUTION:
              only axis == 0 and axis == 1 are supported right now, and for the
              axis==1 case we have a requirement that all the src->Dim0() return
              the same value.

     @param [in] src_size  The number of `RaggedShape`s in `src`
     @param [in] src    The shapes to be stacked

<<<<<<< HEAD
     @return  The appended result.

       Assuming as an example that the input had 3 axes: if axis==0, the result
       would have:
          result[i,j,k,l] = (*src[i])[j,k,l]
        and if axis==1 we would have:
          result[i,j,k,l] = (*src[j])[i,k,l]
 */
template <typename T>
Ragged<T> Stack(int32_t axis, int32_t src_size, const Ragged<T> *src);



=======
/*
  Create a RaggedShape from an array of row-ids.  (which maps each element to
  its corresponding row).  The row-ids must be a nonempty vector, nonnegative
  and no-decreasing.

    @param [in]  num_rows   The number of rows (Size0()) of the object to be created.
                 If a value <= 0 is supplied, it will use row_ids[-1]+1
                 if row_ids.size > 0, else 0.
    @param [in]  row_ids   The row-ids for axis 1; must be nonnegative
                 and non-decreasing.
 */
RaggedShape Ragged2ShapeFromRowIds(int num_rows,
                                   const Array<int32_t> &row_ids);



/*
  Construct a ragged shape with one more axis than the supplied shape, given row-ids
  for the last axis.

     @param [in] shape   The shape that will dictate the top-level axes of
                       the returned shape.
     @param [in] row_ids   A nondecreasing vector of integers 0 <= i < shape.TotSize(Shape.NumAxes()-1),
                        with row_ids.size() == elems.size().
 */
RaggedShape RaggedShapeFromRowIds(const RaggedShape &shape,
                                  const Array<int> &row_ids);

/*
  Construct a RaggedShape with 3 axes.  For N=1 and 2 respectively:
  either row_splitsN or row_idsN or both must be non-NULL.
  If cached_tot_sizeN is not -1, it must equal the total size on
  that axis which will equal the last element of row_splitsN (if
  provided) and must equal the row_idsN.Dim(), if provided.
*/
RaggedShape RaggedShape3(Array<int32_t> *row_splits1,
                         Array<int32_t> *row_ids1,
                         int32_t cached_tot_size1,
                         Array<int32_t> *row_splits2,
                         Array<int32_t> *row_ids2,
                         int32_t cached_tot_size2);


>>>>>>> 8f090e60

}  // namespace k2

#endif  // K2_CSRC_CUDA_RAGGED_H_<|MERGE_RESOLUTION|>--- conflicted
+++ resolved
@@ -69,7 +69,6 @@
 
 
 
-<<<<<<< HEAD
 /*
   Stack a list of RaggedShape to create a RaggedShape with one more axis.  Similar to
   TF/PyTorch's Stack.  The result will have Dim0 == src_size.   All the source
@@ -99,9 +98,6 @@
 
 
 
-
-=======
->>>>>>> 8f090e60
 template <typename T> struct Ragged {
   RaggedShape shape; // TODO: consider making the shape a pointer??
   Array1<T> values;
@@ -115,10 +111,12 @@
       shape(shape),
       values(shape.Context(), shape.TotSize(shape.NumAxes()-1)) {
   }
-<<<<<<< HEAD
 
   Context* Context() { return values.Context(); }
 };
+
+
+
 
 
 /*
@@ -131,19 +129,36 @@
                                  Renumbering &renumbering);
 
 
-
-=======
-
-  Context* Context() { return values.Context(); }
-};
->>>>>>> 8f090e60
+/*
+  Stack a list of Ragged arrays to create a Ragged array with one more axis.
+  Similar to TF/PyTorch's Stack.  The result will have Dim0 == src_size.  All
+  the source Ragged arrays' shapes must have the same NumAxes().
+
+     @param [in] axis   The new axis whose dimension will equal src_size.  CAUTION:
+              only axis == 0 and axis == 1 are supported right now, and for the
+              axis==1 case we have a requirement that all the src->Dim0() return
+              the same value.
+
+     @param [in] src_size  The number of `RaggedShape`s in `src`
+     @param [in] src    The shapes to be stacked
+     @return  The appended result.
+
+       Assuming as an example that the input had 3 axes: if axis==0, the result
+       would have:
+          result[i,j,k,l] = (*src[i])[j,k,l]
+        and if axis==1 we would have:
+          result[i,j,k,l] = (*src[j])[i,k,l]
+ */
+template <typename T>
+Ragged<T> Stack(int32_t axis, int32_t src_size, const Ragged<T> *src);
+
+
 
 /*
   Create a RaggedShape from an array of row-ids.  (which maps each element to
   its corresponding row).  The row-ids must be a nonempty vector, nonnegative
   and no-decreasing.
 
-<<<<<<< HEAD
     @param [in]  num_rows   The number of rows (Size0()) of the object to be created.
                  If a value <= 0 is supplied, it will use row_ids[-1]+1
                  if row_ids.size > 0, else 0.
@@ -182,89 +197,6 @@
                          int32_t cached_tot_size2);
 
 
-/*
-  Stack a list of Ragged arrays to create a Ragged array with one more axis.
-  Similar to TF/PyTorch's Stack.  The result will have Dim0 == src_size.  All
-  the source Ragged arrays' shapes must have the same NumAxes().
-=======
-/*
-  Return ragged shape with only a subset of the bottom-level elements
-  kept.  Require renumbering.NumOldElems() == src.TotSize(src.NumAxes()-1).
-  Note: all dimensions and tot-sizes preceding that will remain the
-  same, which might give rise to empty lists.
- */
-RaggedShape SubsampleRaggedShape(const RaggedShape &src,
-                                 Renumbering &renumbering);
->>>>>>> 8f090e60
-
-
-     @param [in] axis   The new axis whose dimension will equal src_size.  CAUTION:
-              only axis == 0 and axis == 1 are supported right now, and for the
-              axis==1 case we have a requirement that all the src->Dim0() return
-              the same value.
-
-     @param [in] src_size  The number of `RaggedShape`s in `src`
-     @param [in] src    The shapes to be stacked
-
-<<<<<<< HEAD
-     @return  The appended result.
-
-       Assuming as an example that the input had 3 axes: if axis==0, the result
-       would have:
-          result[i,j,k,l] = (*src[i])[j,k,l]
-        and if axis==1 we would have:
-          result[i,j,k,l] = (*src[j])[i,k,l]
- */
-template <typename T>
-Ragged<T> Stack(int32_t axis, int32_t src_size, const Ragged<T> *src);
-
-
-
-=======
-/*
-  Create a RaggedShape from an array of row-ids.  (which maps each element to
-  its corresponding row).  The row-ids must be a nonempty vector, nonnegative
-  and no-decreasing.
-
-    @param [in]  num_rows   The number of rows (Size0()) of the object to be created.
-                 If a value <= 0 is supplied, it will use row_ids[-1]+1
-                 if row_ids.size > 0, else 0.
-    @param [in]  row_ids   The row-ids for axis 1; must be nonnegative
-                 and non-decreasing.
- */
-RaggedShape Ragged2ShapeFromRowIds(int num_rows,
-                                   const Array<int32_t> &row_ids);
-
-
-
-/*
-  Construct a ragged shape with one more axis than the supplied shape, given row-ids
-  for the last axis.
-
-     @param [in] shape   The shape that will dictate the top-level axes of
-                       the returned shape.
-     @param [in] row_ids   A nondecreasing vector of integers 0 <= i < shape.TotSize(Shape.NumAxes()-1),
-                        with row_ids.size() == elems.size().
- */
-RaggedShape RaggedShapeFromRowIds(const RaggedShape &shape,
-                                  const Array<int> &row_ids);
-
-/*
-  Construct a RaggedShape with 3 axes.  For N=1 and 2 respectively:
-  either row_splitsN or row_idsN or both must be non-NULL.
-  If cached_tot_sizeN is not -1, it must equal the total size on
-  that axis which will equal the last element of row_splitsN (if
-  provided) and must equal the row_idsN.Dim(), if provided.
-*/
-RaggedShape RaggedShape3(Array<int32_t> *row_splits1,
-                         Array<int32_t> *row_ids1,
-                         int32_t cached_tot_size1,
-                         Array<int32_t> *row_splits2,
-                         Array<int32_t> *row_ids2,
-                         int32_t cached_tot_size2);
-
-
->>>>>>> 8f090e60
 
 }  // namespace k2
 
